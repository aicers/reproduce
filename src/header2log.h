--- conflicted
+++ resolved
@@ -53,21 +53,6 @@
   FILE* pcapfile;
   unsigned char packet_buf[PACKET_BUF_SIZE];
   char* ptr;
-<<<<<<< HEAD
-  bool (Pcap::*get_datalink_process())(char* offset);
-  bool (Pcap::*get_internet_process(uint16_t ether_type))(char* offset);
-  bool (Pcap::*get_transport_process(uint8_t ip_p))(char* offset);
-  size_t pcap_header_process();
-  bool ethernet_process(char* offset);
-  bool ipv4_process(char* offset);
-  bool arp_process(char* offset);
-  bool icmp_process(char* offset);
-  bool udp_process(char* offset);
-  bool tcp_process(char* offset);
-  bool null_process(char* offset);
-  bool payload_process(size_t remain_len);
-  void add_token_to_stream(const char* fmt, ...);
-=======
   unsigned int pcap_length;
   int stream_length;
   int length;
@@ -88,7 +73,6 @@
   bool l4_tcp_process(unsigned char* offset);
   bool l4_null_process(unsigned char* offset);
   bool add_stream_length();
->>>>>>> d6d9fae2
 };
 
 #endif
