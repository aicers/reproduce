#include <chrono>
#include <csignal>
#include <cstdarg>
#include <cstring>
#include <functional>
#include <thread>

#include <pcap/pcap.h>

#include "controller.h"

using namespace std;

static constexpr size_t MAX_PACKET_LENGTH = 65535;
static constexpr size_t MESSAGE_SIZE =
    MAX_PACKET_LENGTH + sizeof(pcap_sf_pkthdr) + 1;
volatile sig_atomic_t stop = 0;

Controller::Controller(Config _conf)
{
  conf = make_shared<Config>(_conf);

  if (!set_converter()) {
    throw runtime_error("Failed to set the converter");
  }
  if (!set_producer()) {
    throw runtime_error("Failed to set the producer");
  }
}

Controller::~Controller()
{
  close_nic();
  close_pcap();
  close_log();
}

void Controller::run()
{
  char imessage[MESSAGE_SIZE];
  char omessage[MESSAGE_SIZE];
  size_t imessage_len = 0, omessage_len = 0;
  ControllerResult ret;
  size_t sent_count;
  Report report(conf);

  if (signal(SIGINT, signal_handler) == SIG_ERR ||
      signal(SIGTERM, signal_handler) == SIG_ERR) {
    Util::eprint(F, "Failed to register signal");
    return;
  }

  if (conf->count_skip) {
    if (!invoke(skip_data, this, conf->count_skip)) {
      Util::dprint(F, "failed to skip(", conf->count_skip, ")");
    }
  }

  Util::dprint(F, "start");
  report.start();

  while (!stop) {
    imessage_len = MESSAGE_SIZE;
    ret = invoke(get_next_data, this, imessage, imessage_len);
    if (ret == ControllerResult::SUCCESS) {
      omessage_len =
          conv->convert(imessage, imessage_len, omessage, MESSAGE_SIZE);
    } else if (ret == ControllerResult::FAIL) {
      Util::eprint(F, "Failed to convert input data");
      break;
    } else if (ret == ControllerResult::NO_MORE) {
      if (conf->input_type != InputType::NIC && conf->mode_grow) {
        // TODO: optimize time interval
        std::this_thread::sleep_for(std::chrono::milliseconds(1000));
        continue;
      }
      break;
    } else {
      break;
    }

    if (omessage_len <= 0) {
      report.fail();
      continue;
    }

    prod->produce(omessage);
    report.process(imessage_len, omessage_len);

    sent_count = report.get_sent_count();
    Util::mprint(omessage, sent_count);

    if (check_count(sent_count)) {
      break;
    }
  }

  report.end();
  Util::dprint(F, "end");
}

InputType Controller::get_input_type() const
{
  const unsigned char mn_pcap_little_micro[4] = {0xd4, 0xc3, 0xb2, 0xa1};
  const unsigned char mn_pcap_big_micro[4] = {0xa1, 0xb2, 0xc3, 0xd4};
  const unsigned char mn_pcap_little_nano[4] = {0x4d, 0x3c, 0xb2, 0xa1};
  const unsigned char mn_pcap_big_nano[4] = {0xa1, 0xb2, 0x3c, 0x4d};
  const unsigned char mn_pcapng_little[4] = {0x4D, 0x3C, 0x2B, 0x1A};
  const unsigned char mn_pcapng_big[4] = {0x1A, 0x2B, 0x3C, 0x4D};

  // TODO: Check whether input is a network interface
  // return NIC;

  if (conf->input.empty()) {
    return InputType::NONE;
  }

  ifstream ifs(conf->input, ios::binary);
  if (!ifs) {
    pcap_t* pcd_chk;
    char errbuf[PCAP_ERRBUF_SIZE];
    pcd_chk =
        pcap_open_live(conf->input.c_str(), MAX_PACKET_LENGTH, 0, -1, errbuf);
    if (pcd_chk != nullptr) {
      pcap_close(pcd_chk);
      return InputType::NIC;
    } else {
      throw runtime_error("Failed to open input file: " + conf->input);
    }
  }

  ifs.seekg(0, ios::beg);
  unsigned char magic[4] = {0};
  ifs.read((char*)magic, sizeof(magic));

  if (memcmp(magic, mn_pcap_little_micro, sizeof(magic)) == 0 ||
      memcmp(magic, mn_pcap_big_micro, sizeof(magic)) == 0 ||
      memcmp(magic, mn_pcap_little_nano, sizeof(magic)) == 0 ||
      memcmp(magic, mn_pcap_big_nano, sizeof(magic)) == 0) {
    return InputType::PCAP;
  } else if (memcmp(magic, mn_pcapng_little, sizeof(magic)) == 0 ||
             memcmp(magic, mn_pcapng_big, sizeof(magic)) == 0) {
    return InputType::PCAPNG;
  }

  return InputType::LOG;
}

OutputType Controller::get_output_type() const
{
  if (conf->output.empty()) {
    return OutputType::KAFKA;
  }

  if (conf->output == "none") {
    return OutputType::NONE;
  }

  return OutputType::FILE;
}

bool Controller::set_converter()
{
  conf->input_type = get_input_type();
  uint32_t l2_type;

  switch (conf->input_type) {
  case InputType::NIC:
    l2_type = open_nic(conf->input);
    conv = make_unique<PacketConverter>(l2_type);
    get_next_data = &Controller::get_next_nic;
    Util::dprint(F, "input type=NIC");
    break;
  case InputType::PCAP:
    l2_type = open_pcap(conf->input);
    conv = make_unique<PacketConverter>(l2_type);
    get_next_data = &Controller::get_next_pcap;
    skip_data = &Controller::skip_pcap;
    Util::dprint(F, "input type=PCAP");
    break;
  case InputType::LOG:
    open_log(conf->input);
    conv = make_unique<LogConverter>();
    get_next_data = &Controller::get_next_log;
    skip_data = &Controller::skip_log;
    Util::dprint(F, "input type=LOG");
    break;
  case InputType::NONE:
    conv = make_unique<NullConverter>();
    get_next_data = &Controller::get_next_null;
    skip_data = &Controller::skip_null;
    Util::dprint(F, "input type=NONE");
    break;
  default:
    return false;
  }

  return true;
}

bool Controller::set_producer()
{
  conf->output_type = get_output_type();
  switch (conf->output_type) {
  case OutputType::KAFKA:
    prod = make_unique<KafkaProducer>(conf);
    Util::dprint(F, "output type=KAFKA");
    break;
  case OutputType::FILE:
    prod = make_unique<FileProducer>(conf);
    Util::dprint(F, "output type=FILE");
    break;
  case OutputType::NONE:
    prod = make_unique<NullProducer>(conf);
    Util::dprint(F, "output type=NONE");
    break;
  default:
    return false;
  }

  return true;
}

uint32_t Controller::open_nic(const std::string& devname)
{
  bpf_u_int32 net;
  bpf_u_int32 mask;
  struct bpf_program fp;
  char errbuf[PCAP_ERRBUF_SIZE];

  if (pcap_lookupnet(devname.c_str(), &net, &mask, errbuf) == -1) {
    throw runtime_error("Failed to lookup the network: " + devname + " : " +
                        errbuf);
  }

  pcd = pcap_open_live(devname.c_str(), BUFSIZ, 0, -1, errbuf);

  if (pcd == nullptr) {
    throw runtime_error("Failed to initialize the nic mode: " + devname +
                        " : " + errbuf);
  }

<<<<<<< HEAD
  if (pcap_compile(pcd, &fp, conf->packet_filter.c_str(), 0, net) == -1) {
=======
  if (pcap_setnonblock(pcd, false, errbuf) != 0) {
    Util::eprint(F, "non-blocking mode is set, it can cause cpu overload");
  }

  if (pcap_compile(pcd, &fp, conf.packet_filter.c_str(), 0, net) == -1) {
>>>>>>> 516b0d6a
    throw runtime_error("Failed to compile the capture rules: " +
                        conf->packet_filter);
  }

  if (pcap_setfilter(pcd, &fp) == -1) {
    throw runtime_error("Failed to set the capture rules: " +
                        conf->packet_filter);
  }

  Util::dprint(F, "capture rule setting completed" + conf->packet_filter);

  return pcap_datalink(pcd);
}

void Controller::close_nic()
{
  if (pcd != nullptr) {
    pcap_close(pcd);
  }
}

uint32_t Controller::open_pcap(const string& filename)
{
  pcapfile = fopen(filename.c_str(), "r");
  if (pcapfile == nullptr) {
    throw runtime_error("Failed to open input file: " + filename);
  }

  struct pcap_file_header pfh;
  size_t pfh_len = sizeof(pfh);
  if (fread(&pfh, 1, pfh_len, pcapfile) != pfh_len) {
    throw runtime_error("Invalid input pcap file: " + filename);
  }
  if (pfh.magic != 0xa1b2c3d4) {
    throw runtime_error("Invalid input pcap file: " + filename);
  }

  return pfh.linktype;
}

void Controller::close_pcap()
{
  if (pcapfile != nullptr) {
    fclose(pcapfile);
  }
}

void Controller::open_log(const std::string& filename)
{
  logfile.open(filename.c_str(), fstream::in);
  if (!logfile.is_open()) {
    throw runtime_error("Failed to open input file: " + filename);
  }
}

void Controller::close_log()
{
  if (logfile.is_open()) {
    logfile.close();
  }
}

ControllerResult Controller::get_next_nic(char* imessage, size_t& imessage_len)
{
  pcap_pkthdr* pkthdr;
  pcap_sf_pkthdr sfhdr;
  const u_char* pkt_data;
  size_t pp_len = sizeof(pcap_sf_pkthdr);
  auto ptr = reinterpret_cast<u_char*>(imessage);
  int res = 0;

  while (res == 0 && !stop) {
    res = pcap_next_ex(pcd, &pkthdr, &pkt_data);
  }
  if (res < 0) {
    return ControllerResult::FAIL;
  }
  if (stop == 1) {
    return ControllerResult::NO_MORE;
  }
  sfhdr.caplen = pkthdr->caplen;
  sfhdr.len = pkthdr->len;
  sfhdr.ts.tv_sec = pkthdr->ts.tv_sec;
  // TODO: fix to satisfy both 32bit and 64bit systems
  // sfhdr.ts.tv_usec = pkthdr->??

  memcpy(ptr, reinterpret_cast<u_char*>(&sfhdr), pp_len);
  ptr += pp_len;
  memcpy(ptr, pkt_data, sfhdr.caplen);

  imessage_len = sfhdr.caplen + pp_len;

  return ControllerResult::SUCCESS;
}

ControllerResult Controller::get_next_pcap(char* imessage, size_t& imessage_len)
{
  size_t offset = 0;
  size_t pp_len = sizeof(pcap_sf_pkthdr);

  offset = fread(imessage, 1, pp_len, pcapfile);
  if (offset != pp_len) {
    fseek(pcapfile, -offset, SEEK_CUR);
    return ControllerResult::NO_MORE;
  }

  auto* pp = reinterpret_cast<pcap_sf_pkthdr*>(imessage);
  if (pp->caplen > MAX_PACKET_LENGTH) {
    Util::dprint(F,
                 "The captured packet size is abnormally large: ", pp->caplen);
    return ControllerResult::FAIL;
  }

  offset = fread(reinterpret_cast<char*>(imessage + static_cast<int>(pp_len)),
                 1, pp->caplen, pcapfile);
  if (offset != pp->caplen) {
    fseek(pcapfile, -(offset + pp_len), SEEK_CUR);
    return ControllerResult::NO_MORE;
  }
  imessage_len = pp->caplen + pp_len;

  return ControllerResult::SUCCESS;
}

ControllerResult Controller::get_next_log(char* imessage, size_t& imessage_len)
{
  static size_t count = 0;
  static bool trunc = false;
  string line;

  count++;
  if (!logfile.getline(imessage, imessage_len)) {
    if (logfile.eof()) {
      logfile.clear();
      return ControllerResult::NO_MORE;
    }
    if (logfile.bad()) {
      return ControllerResult::FAIL;
    }
    if (logfile.fail()) {
      Util::eprint(F, "The message is truncated [", count, " line(",
                   imessage_len, " bytes)]");
      trunc = true;
      logfile.clear();
    }
  } else {
    imessage_len = strlen(imessage);
    if (trunc == true) {
      Util::eprint(F, "The message is truncated [", count, " line(",
                   imessage_len, " bytes)]");
      trunc = false;
    }
  }

  return ControllerResult::SUCCESS;
}

ControllerResult Controller::get_next_null(char* imessage, size_t& imessage_len)
{
  static constexpr char sample_data[] =
      "1531980827 Ethernet2 a4:7b:2c:1f:eb:61 40:61:86:82:e9:26 IP 4 5 0 10240 "
      "58477 64 127 47112 59.7.91.107 123.141.115.52 ip_opt TCP 62555 80 "
      "86734452 2522990538 20 A 16425 7168 0";

  memcpy(imessage, sample_data, strlen(sample_data) + 1);
  imessage_len = strlen(imessage);

  return ControllerResult::SUCCESS;
}

bool Controller::skip_pcap(const size_t count_skip)
{
  struct pcap_sf_pkthdr pp;
  size_t count = 0;
  size_t pp_len = sizeof(pp);

  while (count < count_skip) {
    if (fread(&pp, 1, pp_len, pcapfile) != pp_len) {
      return false;
    }
    fseek(pcapfile, pp.caplen, SEEK_CUR);
    count++;
  }

  return true;
}

bool Controller::skip_log(const size_t count_skip)
{
  char buf[1];
  size_t count = 0;
  while (count < count_skip) {
    if (!logfile.getline(buf, 1)) {
      if (logfile.eof()) {
        return false;
      } else if (logfile.bad() || logfile.fail()) {
        return false;
      }
    }
    count++;
  }

  return true;
}

bool Controller::skip_null(const size_t count_skip) { return true; }

bool Controller::check_count(const size_t sent_count) const noexcept
{
  if (conf->count_send == 0 || sent_count < conf->count_send) {
    return false;
  }

  return true;
}

void Controller::signal_handler(int signal) { stop = 1; }

// vim: et:ts=2:sw=2<|MERGE_RESOLUTION|>--- conflicted
+++ resolved
@@ -240,15 +240,11 @@
                         " : " + errbuf);
   }
 
-<<<<<<< HEAD
-  if (pcap_compile(pcd, &fp, conf->packet_filter.c_str(), 0, net) == -1) {
-=======
   if (pcap_setnonblock(pcd, false, errbuf) != 0) {
     Util::eprint(F, "non-blocking mode is set, it can cause cpu overload");
   }
 
-  if (pcap_compile(pcd, &fp, conf.packet_filter.c_str(), 0, net) == -1) {
->>>>>>> 516b0d6a
+  if (pcap_compile(pcd, &fp, conf->packet_filter.c_str(), 0, net) == -1) {
     throw runtime_error("Failed to compile the capture rules: " +
                         conf->packet_filter);
   }
