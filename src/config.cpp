--- conflicted
+++ resolved
@@ -25,14 +25,9 @@
   cout << "  -i: input [PCAPFILE/LOGFILE/NIC]\n";
   cout << "      If no 'i' option is given, sample data is converted\n";
   cout << "  -o: output [TEXTFILE/none]\n";
-<<<<<<< HEAD
-  cout << "      If no 'o' input is given, it will be sent via kafka\n";
-  cout << "  -q: queue size in byte. how many bytes send once"
-       << " (default: " << default_queue_size << ")\n";
-=======
   cout << "      If no 'o' option is given, it will be sent via kafka\n";
   cout << "  -q: queue size in byte. how many bytes send once\n";
->>>>>>> d949518e
+       << " (default: " << default_queue_size << ")\n";
   cout << "  -s: skip count\n";
   cout << "  -t: kafka topic"
        << " (default: " << default_topic << ")\n";
